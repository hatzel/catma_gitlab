{
 "cells": [
  {
   "cell_type": "markdown",
   "metadata": {},
   "source": [
    "# Explore your CATMA Profile an load CATMA Projects from the CATMA Gitlab\n",
    "To use this notebook you need [git](https://git-scm.com/downloads) on your machine installed.\n",
    "If you never used git before there may occur problems when using git via the gitma package.\n",
    "If this is the case consider to clone your first CATMA project using the terminal or the git bash.\n",
    "You can find a short introduction on the [CATMA website](https://catma.de/documentation/git-access/)."
   ]
  },
  {
   "cell_type": "markdown",
   "metadata": {},
   "source": [
    "## Table Of Contents\n",
    "* [Import the `Catma` class](#first-bullet)\n",
    "* [Load your CATMA profile](#second-bullet)\n",
    "* [Clone and load a CATMA project](#third-bullet)\n",
    "* [Process a CATMA Project with the `Catma` class](#fourth-bullet)\n",
    "* [Additional Functionalities of the `Catma` class](#fifth-bullet)\n",
    "  * [Get the git command to clone a project in a terminal manually](#5.1-bullet)\n",
    "  * [Load all projects in your CATMA account](#5.2-bullet)"
   ]
  },
  {
   "cell_type": "markdown",
   "metadata": {},
   "source": [
    "## Import the `Catma` class <a class=\"anchor\" id=\"first-bullet\"></a>"
   ]
  },
  {
   "cell_type": "code",
   "execution_count": null,
   "metadata": {},
   "outputs": [],
   "source": [
    "from gitma import Catma"
   ]
  },
  {
   "cell_type": "markdown",
   "metadata": {},
   "source": [
    "## Load your CATMA profile <a class=\"anchor\" id=\"second-bullet\"></a>\n",
    "The most convenient way to access your CATMA profile via git is a CATMA access token.\n",
    "If you need read-only access to your annotations use the access token generator in the CATMA UI.\n",
    "These access token are always valid for 2 months.\n",
    "\n",
    "<img src=\"demo_img/access_token_ui.PNG\">\n",
    "\n",
    "Otherwise, you can generate an access token directly in the [CATMA Gitlab](https://git.catma.de/users/sign_in) with \"**api**\" settings. \n",
    "Here you can decide for yourself how long the tokens are valid:\n",
    "\n",
    "<img src=\"demo_img/access_token_gitlab.PNG\">"
   ]
  },
  {
   "cell_type": "markdown",
   "metadata": {},
   "source": [
    "Your access token is the only parameter needed to load your CATMA account in Python:"
   ]
  },
  {
   "cell_type": "code",
   "execution_count": null,
   "metadata": {},
   "outputs": [],
   "source": [
    "your_access_token = ''\n",
    "my_catma = Catma(gitlab_access_token=your_access_token)"
   ]
  },
  {
   "cell_type": "markdown",
   "metadata": {},
   "source": [
    "First, let's look at your CATMA projects:"
   ]
  },
  {
   "cell_type": "code",
   "execution_count": null,
   "metadata": {},
   "outputs": [],
   "source": [
    "my_catma.project_name_list"
   ]
  },
  {
   "cell_type": "markdown",
   "metadata": {},
   "source": [
    "## Clone and load a CATMA project <a class=\"anchor\" id=\"third-bullet\"></a>\n",
    "The `Catma` instance can be used to clone and load a CATMA project.\\\n",
    "The only neccessary argument is the project's name.\\\n",
    "Optionally, a backup directory can be specified.   "
   ]
  },
  {
   "cell_type": "code",
   "execution_count": null,
   "metadata": {},
   "outputs": [],
   "source": [
    "my_catma.load_project_from_gitlab(\n",
<<<<<<< HEAD
    "    project_name='<insert your project name here>',\n",
    "    backup_directory='../projects/'\n",
=======
    "    project_name='test_corpus',\n",
    "    backup_directory='../test/demo_project/'\n",
>>>>>>> eba358e2
    ")"
   ]
  },
  {
   "cell_type": "markdown",
   "metadata": {},
   "source": [
    "## Process a CATMA Project with the `Catma` class <a class=\"anchor\" id=\"fourth-bullet\"></a>\n",
    "The cloned and loaded project now can be processed with the project dictionary.\\"
   ]
  },
  {
   "cell_type": "code",
   "execution_count": null,
   "metadata": {},
   "outputs": [],
   "source": [
    "my_catma.project_dict['<insert your project name here>'].stats()"
   ]
  },
  {
   "cell_type": "markdown",
   "metadata": {},
   "source": [
    "## Additional Functionalities of the `Catma` class <a class=\"anchor\" id=\"fifth-bullet\"></a>\n",
    "For processing CATMA projects see the other demo notebooks."
   ]
  },
  {
   "cell_type": "markdown",
   "metadata": {},
   "source": [
    "### Get the git command to clone a project in a terminal manually <a class=\"anchor\" id=\"5.1-bullet\"></a>"
   ]
  },
  {
   "cell_type": "code",
   "execution_count": null,
   "metadata": {},
   "outputs": [],
   "source": [
    "my_catma.git_clone_command(project_name='<insert your project name here>')"
   ]
  },
  {
   "cell_type": "markdown",
   "metadata": {},
   "source": [
    "### Load all projects in your CATMA account <a class=\"anchor\" id=\"5.2-bullet\"></a>\n",
    "Depending on your CATMA account this will take a long time."
   ]
  },
  {
   "cell_type": "code",
   "execution_count": null,
   "metadata": {},
   "outputs": [],
   "source": [
    "# my_catma.load_all_projects_from_gitlab"
   ]
  }
 ],
 "metadata": {
  "interpreter": {
   "hash": "0aeb839bc1fa9071e2c89c506d6a5f005efc3f16a8f217a2b2b732963ddcf6b9"
  },
  "kernelspec": {
   "display_name": "Python 3.9.9 64-bit ('.gitma_venv': venv)",
   "language": "python",
   "name": "python3"
  },
  "language_info": {
   "codemirror_mode": {
    "name": "ipython",
    "version": 3
   },
   "file_extension": ".py",
   "mimetype": "text/x-python",
   "name": "python",
   "nbconvert_exporter": "python",
   "pygments_lexer": "ipython3",
   "version": "3.9.10"
  },
  "orig_nbformat": 4
 },
 "nbformat": 4,
 "nbformat_minor": 2
}<|MERGE_RESOLUTION|>--- conflicted
+++ resolved
@@ -108,13 +108,8 @@
    "outputs": [],
    "source": [
     "my_catma.load_project_from_gitlab(\n",
-<<<<<<< HEAD
     "    project_name='<insert your project name here>',\n",
     "    backup_directory='../projects/'\n",
-=======
-    "    project_name='test_corpus',\n",
-    "    backup_directory='../test/demo_project/'\n",
->>>>>>> eba358e2
     ")"
    ]
   },
