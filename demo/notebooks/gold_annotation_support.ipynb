--- conflicted
+++ resolved
@@ -98,13 +98,8 @@
     "- the minimal annotation overlap that is required for a match: `min_overlap`. This should be set to at least `0.5`.\n",
     "- whether only annotations with the same tag are considered a match: `same_tag`.\n",
     " If your annotation project is more focused on segmentation or unitizing this might be set to `False`.\n",
-<<<<<<< HEAD
     "- whether property values should be copied when they are exactly the same for matching annotations: `copy_property_values_if_equal`\n",
-    "- whether the newly created gold annotations should be pushed to CATMA's GitLab backend: `push_to_gitlab` *(Note that to use this option you currently need a separate Git installation with valid saved credentials for your CATMA account)*"
-=======
-    "- whether `'matching'` or `'none'` property values should be included in the gold annotations: `property_values`\n",
-    "- whether the newly created gold annotations should be pushed to CATMA's GitLab backend: `push_to_gitlab` *(please note that to use this option, you currently need an independent local Git installation with valid saved credentials for your CATMA account)*"
->>>>>>> b2daa887
+    "- whether the newly created gold annotations should be pushed to CATMA's GitLab backend: `push_to_gitlab` *(please note that to use this option, you currently need a local Git installation with valid saved credentials for your CATMA account)*"
    ]
   },
   {
@@ -118,17 +113,10 @@
     "    ac_2_name='ac_2',                # if you are not using the demo project, change to your collection name\n",
     "    gold_ac_name='gold_annotation',  # if you are not using the demo project, change to the name of the collection that you created to store gold annotations\n",
     "    excluded_tags=[],\n",
-<<<<<<< HEAD
     "    min_overlap=0.95,               # raise to 1.0 if only annotation pairs with full span matching should be included in gold annotations\n",
     "    same_tag=True,\n",
     "    copy_property_values_if_equal=True,\n",
-    "    push_to_gitlab=False            # the push to GitLab will not work with the demo project\n",
-=======
-    "    min_overlap=0.95,                # raise to 1.0 if only full annotation pairs with full span matching should be included in gold annotations\n",
-    "    same_tag=True,\n",
-    "    property_values='matching',     \n",
-    "    push_to_gitlab=False             # the push to GitLab will not work with the demo project, also see note above\n",
->>>>>>> b2daa887
+    "    push_to_gitlab=False            # the push to GitLab will not work with the demo project, also see note on this parameter above\n",
     ")"
    ]
   },
