--- conflicted
+++ resolved
@@ -22,13 +22,8 @@
         #: The text's author.
         self.author: str = text_header['gitContentInfoSet']['author']
 
-<<<<<<< HEAD
-        text_file_dir = f"{project_uuid}/documents/{catma_id}/{catma_id}.txt"
-        with open(text_file_dir, 'r', encoding='utf-8', newline="") as document:
-=======
-        with open(project_root_directory + '/documents/' + document_uuid +
-                  '/' + document_uuid + '.txt', 'r', encoding='utf-8', newline='') as document:
->>>>>>> 86c2f8ac
+        text_file_path = f"{project_root_directory}/documents/{document_uuid}/{document_uuid}.txt"
+        with open(text_file_path, 'r', encoding='utf-8', newline='') as document:
             #: The text as a plain text. The offset annotation data refers to this plain text.
             self.plain_text: str = document.read()
 
