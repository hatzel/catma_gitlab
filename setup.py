--- conflicted
+++ resolved
@@ -1,29 +1,22 @@
-import setuptools
-
-setuptools.setup(
-    name="gitma",
-    version="1.4.7",
-    author="Michael Vauth",
-    packages=setuptools.find_packages(),
-    description="Load CATMA annotations from their Git data",
-    url="https://github.com/forTEXT/gitma",
-    python_requires=">=3.7",
-    install_requires=[
-        "jupyter",
-<<<<<<< HEAD
-        "matplotlib",
-=======
->>>>>>> eba358e2
-        "pandas",
-        "plotly",
-        "pygit2",
-        "python-gitlab",
-        "spacy",
-<<<<<<< HEAD
-        "tabulate"
-=======
-        "tabulate",
-        "networkx"
->>>>>>> eba358e2
-    ]
-)
+import setuptools
+
+setuptools.setup(
+    name="gitma",
+    version="1.4.7",
+    author="Michael Vauth",
+    packages=setuptools.find_packages(),
+    description="Load CATMA annotations from their Git data",
+    url="https://github.com/forTEXT/gitma",
+    python_requires=">=3.7",
+    install_requires=[
+        "jupyter",
+        "matplotlib",
+        "networkx",
+        "pandas",
+        "plotly",
+        "pygit2",
+        "python-gitlab",
+        "spacy",
+        "tabulate"
+    ]
+)